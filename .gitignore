--- conflicted
+++ resolved
@@ -1,8 +1,3 @@
-<<<<<<< HEAD
-Manifest.toml
-
-=======
->>>>>>> b751042d
 # Data
 # save/input_data/
 
